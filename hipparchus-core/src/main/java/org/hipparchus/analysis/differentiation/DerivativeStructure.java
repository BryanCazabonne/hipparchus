--- conflicted
+++ resolved
@@ -23,7 +23,6 @@
 
 import java.io.Serializable;
 
-import org.hipparchus.CalculusFieldElement;
 import org.hipparchus.Field;
 import org.hipparchus.exception.MathIllegalArgumentException;
 import org.hipparchus.exception.MathRuntimeException;
@@ -62,11 +61,7 @@
  * @see DSCompiler
  * @see FieldDerivativeStructure
  */
-<<<<<<< HEAD
-public class DerivativeStructure implements CalculusFieldElement<DerivativeStructure>, Serializable {
-=======
 public class DerivativeStructure implements Derivative<DerivativeStructure>, Serializable {
->>>>>>> 25f30ab8
 
     /** Serializable UID. */
     private static final long serialVersionUID = 20161220L;

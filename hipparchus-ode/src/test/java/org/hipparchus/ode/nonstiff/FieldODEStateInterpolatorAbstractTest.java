--- conflicted
+++ resolved
@@ -194,15 +194,12 @@
 
     }
 
-<<<<<<< HEAD
-    private <T extends CalculusFieldElement<T>> void checkRestricted(
-=======
     @Test
     public void degenerateInterpolation() {
         doDegenerateInterpolation(Decimal64Field.getInstance());
     }
 
-    protected <T extends RealFieldElement<T>> void doDegenerateInterpolation(Field<T> field) {
+    protected <T extends CalculusFieldElement<T>> void doDegenerateInterpolation(Field<T> field) {
         AbstractFieldODEStateInterpolator<T> interpolator = setUpInterpolator(
                 field, new SinCos<>(field), 0.0, new double[] { 0.0, 1.0 }, 0.0);
         FieldODEStateAndDerivative<T> interpolatedState = interpolator.getInterpolatedState(field.getZero());
@@ -213,8 +210,7 @@
         Assert.assertEquals(0.0, interpolatedState.getPrimaryDerivative()[1].getReal(), 0.0);
     }
 
-    private <T extends RealFieldElement<T>> void checkRestricted(
->>>>>>> 25f30ab8
+    private <T extends CalculusFieldElement<T>> void checkRestricted(
             AbstractFieldODEStateInterpolator<T> original,
             AbstractFieldODEStateInterpolator<T> restricted,
             double epsilon,

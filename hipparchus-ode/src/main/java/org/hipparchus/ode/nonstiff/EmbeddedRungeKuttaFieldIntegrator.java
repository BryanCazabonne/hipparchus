--- conflicted
+++ resolved
@@ -247,22 +247,10 @@
                 yDotK[0] = getStepStart().getCompleteDerivative();
 
                 if (firstTime) {
-<<<<<<< HEAD
                     final StepsizeHelper helper = getStepSizeHelper();
                     final T[] scale = MathArrays.buildArray(getField(), helper.getMainSetDimension());
                     for (int i = 0; i < scale.length; ++i) {
-                        scale[i] = helper.getTolerance(i, y[i].abs());
-=======
-                    final T[] scale = MathArrays.buildArray(getField(), mainSetDimension);
-                    if (vecAbsoluteTolerance == null) {
-                        for (int i = 0; i < scale.length; ++i) {
-                            scale[i] = y[i].norm().multiply(scalRelativeTolerance).add(scalAbsoluteTolerance);
-                        }
-                    } else {
-                        for (int i = 0; i < scale.length; ++i) {
-                            scale[i] = y[i].norm().multiply(vecRelativeTolerance[i]).add(vecAbsoluteTolerance[i]);
-                        }
->>>>>>> 0548496d
+                        scale[i] = helper.getTolerance(i, y[i].norm());
                     }
                     hNew = getField().getZero().add(initializeStep(forward, getOrder(), scale, getStepStart(), equations.getMapper()));
                     firstTime = false;

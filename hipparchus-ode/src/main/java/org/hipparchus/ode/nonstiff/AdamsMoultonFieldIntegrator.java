/*
 * Licensed to the Apache Software Foundation (ASF) under one or more
 * contributor license agreements.  See the NOTICE file distributed with
 * this work for additional information regarding copyright ownership.
 * The ASF licenses this file to You under the Apache License, Version 2.0
 * (the "License"); you may not use this file except in compliance with
 * the License.  You may obtain a copy of the License at
 *
 *      http://www.apache.org/licenses/LICENSE-2.0
 *
 * Unless required by applicable law or agreed to in writing, software
 * distributed under the License is distributed on an "AS IS" BASIS,
 * WITHOUT WARRANTIES OR CONDITIONS OF ANY KIND, either express or implied.
 * See the License for the specific language governing permissions and
 * limitations under the License.
 */

/*
 * This is not the original file distributed by the Apache Software Foundation
 * It has been modified by the Hipparchus project
 */

package org.hipparchus.ode.nonstiff;

import java.util.Arrays;

import org.hipparchus.Field;
import org.hipparchus.CalculusFieldElement;
import org.hipparchus.exception.MathIllegalArgumentException;
import org.hipparchus.exception.MathIllegalStateException;
import org.hipparchus.linear.Array2DRowFieldMatrix;
import org.hipparchus.linear.FieldMatrix;
import org.hipparchus.linear.FieldMatrixPreservingVisitor;
import org.hipparchus.ode.FieldEquationsMapper;
import org.hipparchus.ode.FieldODEStateAndDerivative;
import org.hipparchus.ode.LocalizedODEFormats;
import org.hipparchus.util.MathArrays;
import org.hipparchus.util.MathUtils;


/**
 * This class implements implicit Adams-Moulton integrators for Ordinary
 * Differential Equations.
 *
 * <p>Adams-Moulton methods (in fact due to Adams alone) are implicit
 * multistep ODE solvers. This implementation is a variation of the classical
 * one: it uses adaptive stepsize to implement error control, whereas
 * classical implementations are fixed step size. The value of state vector
 * at step n+1 is a simple combination of the value at step n and of the
 * derivatives at steps n+1, n, n-1 ... Since y'<sub>n+1</sub> is needed to
 * compute y<sub>n+1</sub>, another method must be used to compute a first
 * estimate of y<sub>n+1</sub>, then compute y'<sub>n+1</sub>, then compute
 * a final estimate of y<sub>n+1</sub> using the following formulas. Depending
 * on the number k of previous steps one wants to use for computing the next
 * value, different formulas are available for the final estimate:</p>
 * <ul>
 *   <li>k = 1: y<sub>n+1</sub> = y<sub>n</sub> + h y'<sub>n+1</sub></li>
 *   <li>k = 2: y<sub>n+1</sub> = y<sub>n</sub> + h (y'<sub>n+1</sub>+y'<sub>n</sub>)/2</li>
 *   <li>k = 3: y<sub>n+1</sub> = y<sub>n</sub> + h (5y'<sub>n+1</sub>+8y'<sub>n</sub>-y'<sub>n-1</sub>)/12</li>
 *   <li>k = 4: y<sub>n+1</sub> = y<sub>n</sub> + h (9y'<sub>n+1</sub>+19y'<sub>n</sub>-5y'<sub>n-1</sub>+y'<sub>n-2</sub>)/24</li>
 *   <li>...</li>
 * </ul>
 *
 * <p>A k-steps Adams-Moulton method is of order k+1.</p>
 *
 * <p> There must be sufficient time for the {@link #setStarterIntegrator(org.hipparchus.ode.FieldODEIntegrator)
 * starter integrator} to take several steps between the the last reset event, and the end
 * of integration, otherwise an exception may be thrown during integration. The user can
 * adjust the end date of integration, or the step size of the starter integrator to
 * ensure a sufficient number of steps can be completed before the end of integration.
 * </p>
 *
 * <h3>Implementation details</h3>
 *
 * <p>We define scaled derivatives s<sub>i</sub>(n) at step n as:
 * <pre>
 * s<sub>1</sub>(n) = h y'<sub>n</sub> for first derivative
 * s<sub>2</sub>(n) = h<sup>2</sup>/2 y''<sub>n</sub> for second derivative
 * s<sub>3</sub>(n) = h<sup>3</sup>/6 y'''<sub>n</sub> for third derivative
 * ...
 * s<sub>k</sub>(n) = h<sup>k</sup>/k! y<sup>(k)</sup><sub>n</sub> for k<sup>th</sup> derivative
 * </pre></p>
 *
 * <p>The definitions above use the classical representation with several previous first
 * derivatives. Lets define
 * <pre>
 *   q<sub>n</sub> = [ s<sub>1</sub>(n-1) s<sub>1</sub>(n-2) ... s<sub>1</sub>(n-(k-1)) ]<sup>T</sup>
 * </pre>
 * (we omit the k index in the notation for clarity). With these definitions,
 * Adams-Moulton methods can be written:
 * <ul>
 *   <li>k = 1: y<sub>n+1</sub> = y<sub>n</sub> + s<sub>1</sub>(n+1)</li>
 *   <li>k = 2: y<sub>n+1</sub> = y<sub>n</sub> + 1/2 s<sub>1</sub>(n+1) + [ 1/2 ] q<sub>n+1</sub></li>
 *   <li>k = 3: y<sub>n+1</sub> = y<sub>n</sub> + 5/12 s<sub>1</sub>(n+1) + [ 8/12 -1/12 ] q<sub>n+1</sub></li>
 *   <li>k = 4: y<sub>n+1</sub> = y<sub>n</sub> + 9/24 s<sub>1</sub>(n+1) + [ 19/24 -5/24 1/24 ] q<sub>n+1</sub></li>
 *   <li>...</li>
 * </ul></p>
 *
 * <p>Instead of using the classical representation with first derivatives only (y<sub>n</sub>,
 * s<sub>1</sub>(n+1) and q<sub>n+1</sub>), our implementation uses the Nordsieck vector with
 * higher degrees scaled derivatives all taken at the same step (y<sub>n</sub>, s<sub>1</sub>(n)
 * and r<sub>n</sub>) where r<sub>n</sub> is defined as:
 * <pre>
 * r<sub>n</sub> = [ s<sub>2</sub>(n), s<sub>3</sub>(n) ... s<sub>k</sub>(n) ]<sup>T</sup>
 * </pre>
 * (here again we omit the k index in the notation for clarity)
 * </p>
 *
 * <p>Taylor series formulas show that for any index offset i, s<sub>1</sub>(n-i) can be
 * computed from s<sub>1</sub>(n), s<sub>2</sub>(n) ... s<sub>k</sub>(n), the formula being exact
 * for degree k polynomials.
 * <pre>
 * s<sub>1</sub>(n-i) = s<sub>1</sub>(n) + &sum;<sub>j&gt;0</sub> (j+1) (-i)<sup>j</sup> s<sub>j+1</sub>(n)
 * </pre>
 * The previous formula can be used with several values for i to compute the transform between
 * classical representation and Nordsieck vector. The transform between r<sub>n</sub>
 * and q<sub>n</sub> resulting from the Taylor series formulas above is:
 * <pre>
 * q<sub>n</sub> = s<sub>1</sub>(n) u + P r<sub>n</sub>
 * </pre>
 * where u is the [ 1 1 ... 1 ]<sup>T</sup> vector and P is the (k-1)&times;(k-1) matrix built
 * with the (j+1) (-i)<sup>j</sup> terms with i being the row number starting from 1 and j being
 * the column number starting from 1:
 * <pre>
 *        [  -2   3   -4    5  ... ]
 *        [  -4  12  -32   80  ... ]
 *   P =  [  -6  27 -108  405  ... ]
 *        [  -8  48 -256 1280  ... ]
 *        [          ...           ]
 * </pre></p>
 *
 * <p>Using the Nordsieck vector has several advantages:
 * <ul>
 *   <li>it greatly simplifies step interpolation as the interpolator mainly applies
 *   Taylor series formulas,</li>
 *   <li>it simplifies step changes that occur when discrete events that truncate
 *   the step are triggered,</li>
 *   <li>it allows to extend the methods in order to support adaptive stepsize.</li>
 * </ul></p>
 *
 * <p>The predicted Nordsieck vector at step n+1 is computed from the Nordsieck vector at step
 * n as follows:
 * <ul>
 *   <li>Y<sub>n+1</sub> = y<sub>n</sub> + s<sub>1</sub>(n) + u<sup>T</sup> r<sub>n</sub></li>
 *   <li>S<sub>1</sub>(n+1) = h f(t<sub>n+1</sub>, Y<sub>n+1</sub>)</li>
 *   <li>R<sub>n+1</sub> = (s<sub>1</sub>(n) - S<sub>1</sub>(n+1)) P<sup>-1</sup> u + P<sup>-1</sup> A P r<sub>n</sub></li>
 * </ul>
 * where A is a rows shifting matrix (the lower left part is an identity matrix):
 * <pre>
 *        [ 0 0   ...  0 0 | 0 ]
 *        [ ---------------+---]
 *        [ 1 0   ...  0 0 | 0 ]
 *    A = [ 0 1   ...  0 0 | 0 ]
 *        [       ...      | 0 ]
 *        [ 0 0   ...  1 0 | 0 ]
 *        [ 0 0   ...  0 1 | 0 ]
 * </pre>
 * From this predicted vector, the corrected vector is computed as follows:
 * <ul>
 *   <li>y<sub>n+1</sub> = y<sub>n</sub> + S<sub>1</sub>(n+1) + [ -1 +1 -1 +1 ... &plusmn;1 ] r<sub>n+1</sub></li>
 *   <li>s<sub>1</sub>(n+1) = h f(t<sub>n+1</sub>, y<sub>n+1</sub>)</li>
 *   <li>r<sub>n+1</sub> = R<sub>n+1</sub> + (s<sub>1</sub>(n+1) - S<sub>1</sub>(n+1)) P<sup>-1</sup> u</li>
 * </ul>
 * where the upper case Y<sub>n+1</sub>, S<sub>1</sub>(n+1) and R<sub>n+1</sub> represent the
 * predicted states whereas the lower case y<sub>n+1</sub>, s<sub>n+1</sub> and r<sub>n+1</sub>
 * represent the corrected states.</p>
 *
 * <p>The P<sup>-1</sup>u vector and the P<sup>-1</sup> A P matrix do not depend on the state,
 * they only depend on k and therefore are precomputed once for all.</p>
 *
 * @param <T> the type of the field elements
 */
public class AdamsMoultonFieldIntegrator<T extends CalculusFieldElement<T>> extends AdamsFieldIntegrator<T> {

    /** Integrator method name. */
    private static final String METHOD_NAME = "Adams-Moulton";

    /**
     * Build an Adams-Moulton integrator with the given order and error control parameters.
     * @param field field to which the time and state vector elements belong
     * @param nSteps number of steps of the method excluding the one being computed
     * @param minStep minimal step (sign is irrelevant, regardless of
     * integration direction, forward or backward), the last step can
     * be smaller than this
     * @param maxStep maximal step (sign is irrelevant, regardless of
     * integration direction, forward or backward), the last step can
     * be smaller than this
     * @param scalAbsoluteTolerance allowed absolute error
     * @param scalRelativeTolerance allowed relative error
     * @exception MathIllegalArgumentException if order is 1 or less
     */
    public AdamsMoultonFieldIntegrator(final Field<T> field, final int nSteps,
                                       final double minStep, final double maxStep,
                                       final double scalAbsoluteTolerance,
                                       final double scalRelativeTolerance)
        throws MathIllegalArgumentException {
        super(field, METHOD_NAME, nSteps, nSteps + 1, minStep, maxStep,
              scalAbsoluteTolerance, scalRelativeTolerance);
    }

    /**
     * Build an Adams-Moulton integrator with the given order and error control parameters.
     * @param field field to which the time and state vector elements belong
     * @param nSteps number of steps of the method excluding the one being computed
     * @param minStep minimal step (sign is irrelevant, regardless of
     * integration direction, forward or backward), the last step can
     * be smaller than this
     * @param maxStep maximal step (sign is irrelevant, regardless of
     * integration direction, forward or backward), the last step can
     * be smaller than this
     * @param vecAbsoluteTolerance allowed absolute error
     * @param vecRelativeTolerance allowed relative error
     * @exception IllegalArgumentException if order is 1 or less
     */
    public AdamsMoultonFieldIntegrator(final Field<T> field, final int nSteps,
                                       final double minStep, final double maxStep,
                                       final double[] vecAbsoluteTolerance,
                                       final double[] vecRelativeTolerance)
        throws IllegalArgumentException {
        super(field, METHOD_NAME, nSteps, nSteps + 1, minStep, maxStep,
              vecAbsoluteTolerance, vecRelativeTolerance);
    }

    /** {@inheritDoc} */
    @Override
    protected double errorEstimation(final T[] previousState, final T predictedTime,
                                     final T[] predictedState, final T[] predictedScaled,
                                     final FieldMatrix<T> predictedNordsieck) {
        final double error = predictedNordsieck.walkInOptimizedOrder(new Corrector(previousState, predictedScaled, predictedState)).getReal();
        if (Double.isNaN(error)) {
            throw new MathIllegalStateException(LocalizedODEFormats.NAN_APPEARING_DURING_INTEGRATION,
                                                predictedTime.getReal());
        }
        return error;
    }

    /** {@inheritDoc} */
    @Override
    protected AdamsFieldStateInterpolator<T> finalizeStep(final T stepSize, final T[] predictedY,
                                                          final T[] predictedScaled, final Array2DRowFieldMatrix<T> predictedNordsieck,
                                                          final boolean isForward,
                                                          final FieldODEStateAndDerivative<T> globalPreviousState,
                                                          final FieldODEStateAndDerivative<T> globalCurrentState,
                                                          final FieldEquationsMapper<T> equationsMapper) {

        final T[] correctedYDot = computeDerivatives(globalCurrentState.getTime(), predictedY);

        // update Nordsieck vector
        final T[] correctedScaled = MathArrays.buildArray(getField(), predictedY.length);
        for (int j = 0; j < correctedScaled.length; ++j) {
            correctedScaled[j] = getStepSize().multiply(correctedYDot[j]);
        }
        updateHighOrderDerivativesPhase2(predictedScaled, correctedScaled, predictedNordsieck);

        final FieldODEStateAndDerivative<T> updatedStepEnd = new FieldODEStateAndDerivative<>(globalCurrentState.getTime(), predictedY, correctedYDot);
        return new AdamsFieldStateInterpolator<>(getStepSize(), updatedStepEnd,
                                                          correctedScaled, predictedNordsieck, isForward,
                                                          getStepStart(), updatedStepEnd,
                                                          equationsMapper);

    }

    /** Corrector for current state in Adams-Moulton method.
     * <p>
     * This visitor implements the Taylor series formula:
     * <pre>
     * Y<sub>n+1</sub> = y<sub>n</sub> + s<sub>1</sub>(n+1) + [ -1 +1 -1 +1 ... &plusmn;1 ] r<sub>n+1</sub>
     * </pre>
     * </p>
     */
    private class Corrector implements FieldMatrixPreservingVisitor<T> {

        /** Previous state. */
        private final T[] previous;

        /** Current scaled first derivative. */
        private final T[] scaled;

        /** Current state before correction. */
        private final T[] before;

        /** Current state after correction. */
        private final T[] after;

        /** Simple constructor.
         * <p>
         * All arrays will be stored by reference to caller arrays.
         * </p>
         * @param previous previous state
         * @param scaled current scaled first derivative
         * @param state state to correct (will be overwritten after visit)
         */
        Corrector(final T[] previous, final T[] scaled, final T[] state) { // NOPMD - array reference storage is intentional and documented here
            this.previous = previous;
            this.scaled   = scaled;
            this.after    = state;
            this.before   = state.clone();
        }

        /** {@inheritDoc} */
        @Override
        public void start(int rows, int columns,
                          int startRow, int endRow, int startColumn, int endColumn) {
            Arrays.fill(after, getField().getZero());
        }

        /** {@inheritDoc} */
        @Override
        public void visit(int row, int column, T value) {
            if ((row & 0x1) == 0) {
                after[column] = after[column].subtract(value);
            } else {
                after[column] = after[column].add(value);
            }
        }

        /**
         * End visiting the Nordsieck vector.
         * <p>The correction is used to control stepsize. So its amplitude is
         * considered to be an error, which must be normalized according to
         * error control settings. If the normalized value is greater than 1,
         * the correction was too large and the step must be rejected.</p>
         * @return the normalized correction, if greater than 1, the step
         * must be rejected
         */
        @Override
        public T end() {

            final StepsizeHelper helper = getStepSizeHelper();
            T error = getField().getZero();
            for (int i = 0; i < after.length; ++i) {
                after[i] = after[i].add(previous[i].add(scaled[i]));
<<<<<<< HEAD
                if (i < helper.getMainSetDimension()) {
                    final T tol   = helper.getTolerance(i, MathUtils.max(previous[i].abs(), after[i].abs()));
                    final T ratio = after[i].subtract(before[i]).divide(tol); // (corrected-predicted)/tol
=======
                if (i < mainSetDimension) {
                    final T yScale = MathUtils.max(previous[i].norm(), after[i].norm());
                    final T tol = (vecAbsoluteTolerance == null) ?
                                  yScale.multiply(scalRelativeTolerance).add(scalAbsoluteTolerance) :
                                  yScale.multiply(vecRelativeTolerance[i]).add(vecAbsoluteTolerance[i]);
                    final T ratio  = after[i].subtract(before[i]).divide(tol); // (corrected-predicted)/tol
>>>>>>> 0548496d
                    error = error.add(ratio.multiply(ratio));
                }
            }

            return error.divide(helper.getMainSetDimension()).sqrt();

        }
    }

}<|MERGE_RESOLUTION|>--- conflicted
+++ resolved
@@ -330,18 +330,9 @@
             T error = getField().getZero();
             for (int i = 0; i < after.length; ++i) {
                 after[i] = after[i].add(previous[i].add(scaled[i]));
-<<<<<<< HEAD
                 if (i < helper.getMainSetDimension()) {
-                    final T tol   = helper.getTolerance(i, MathUtils.max(previous[i].abs(), after[i].abs()));
+                    final T tol   = helper.getTolerance(i, MathUtils.max(previous[i].norm(), after[i].norm()));
                     final T ratio = after[i].subtract(before[i]).divide(tol); // (corrected-predicted)/tol
-=======
-                if (i < mainSetDimension) {
-                    final T yScale = MathUtils.max(previous[i].norm(), after[i].norm());
-                    final T tol = (vecAbsoluteTolerance == null) ?
-                                  yScale.multiply(scalRelativeTolerance).add(scalAbsoluteTolerance) :
-                                  yScale.multiply(vecRelativeTolerance[i]).add(vecAbsoluteTolerance[i]);
-                    final T ratio  = after[i].subtract(before[i]).divide(tol); // (corrected-predicted)/tol
->>>>>>> 0548496d
                     error = error.add(ratio.multiply(ratio));
                 }
             }
